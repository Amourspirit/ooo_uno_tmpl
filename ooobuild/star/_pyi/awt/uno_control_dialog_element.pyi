--- conflicted
+++ resolved
@@ -35,10 +35,6 @@
         specifies the height of the control.
         """
         ...
-<<<<<<< HEAD
-
-=======
->>>>>>> 3502a1ff
     @Height.setter
     def Height(self, value: int) -> None:
         ...
@@ -48,10 +44,6 @@
         specifies the name of the control.
         """
         ...
-<<<<<<< HEAD
-
-=======
->>>>>>> 3502a1ff
     @Name.setter
     def Name(self, value: str) -> None:
         ...
@@ -61,10 +53,6 @@
         specifies the horizontal position of the control.
         """
         ...
-<<<<<<< HEAD
-
-=======
->>>>>>> 3502a1ff
     @PositionX.setter
     def PositionX(self, value: str) -> None:
         ...
@@ -74,10 +62,6 @@
         specifies the vertical position of the control.
         """
         ...
-<<<<<<< HEAD
-
-=======
->>>>>>> 3502a1ff
     @PositionY.setter
     def PositionY(self, value: str) -> None:
         ...
@@ -87,10 +71,6 @@
         specifies the step of the control.
         """
         ...
-<<<<<<< HEAD
-
-=======
->>>>>>> 3502a1ff
     @Step.setter
     def Step(self, value: int) -> None:
         ...
@@ -100,10 +80,6 @@
         specifies the tabindex of the control.
         """
         ...
-<<<<<<< HEAD
-
-=======
->>>>>>> 3502a1ff
     @TabIndex.setter
     def TabIndex(self, value: int) -> None:
         ...
@@ -113,10 +89,6 @@
         specifies the tag of the control.
         """
         ...
-<<<<<<< HEAD
-
-=======
->>>>>>> 3502a1ff
     @Tag.setter
     def Tag(self, value: str) -> None:
         ...
@@ -126,10 +98,6 @@
         specifies the width of the control.
         """
         ...
-<<<<<<< HEAD
-
-=======
->>>>>>> 3502a1ff
     @Width.setter
     def Width(self, value: int) -> None:
         ...
