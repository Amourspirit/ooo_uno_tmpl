--- conflicted
+++ resolved
@@ -42,10 +42,6 @@
         the caption text.
         """
         ...
-<<<<<<< HEAD
-
-=======
->>>>>>> 3502a1ff
     @CaptionText.setter
     def CaptionText(self, value: str) -> None:
         ...
@@ -55,10 +51,6 @@
         the message text.
         """
         ...
-<<<<<<< HEAD
-
-=======
->>>>>>> 3502a1ff
     @MessageText.setter
     def MessageText(self, value: str) -> None:
         ...
