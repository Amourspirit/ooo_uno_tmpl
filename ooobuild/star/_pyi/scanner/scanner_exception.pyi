--- conflicted
+++ resolved
@@ -52,10 +52,6 @@
         Error: contains the specific reason for failure.
         """
         ...
-<<<<<<< HEAD
-
-=======
->>>>>>> 3502a1ff
     @Error.setter
     def Error(self, value: ScanError_b0d90b81) -> None:
         ...
