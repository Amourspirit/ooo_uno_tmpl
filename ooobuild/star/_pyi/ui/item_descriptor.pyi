--- conflicted
+++ resolved
@@ -46,10 +46,6 @@
         contains the command URL which specifies which action should be accomplished.
         """
         ...
-<<<<<<< HEAD
-
-=======
->>>>>>> 3502a1ff
     @CommandURL.setter
     def CommandURL(self, value: str) -> None:
         ...
@@ -59,10 +55,6 @@
         contains the a URL that points to a help text.
         """
         ...
-<<<<<<< HEAD
-
-=======
->>>>>>> 3502a1ff
     @HelpURL.setter
     def HelpURL(self, value: str) -> None:
         ...
@@ -74,10 +66,6 @@
         This property is only valid if the item describes a toolbar or statusbar item.
         """
         ...
-<<<<<<< HEAD
-
-=======
->>>>>>> 3502a1ff
     @IsVisible.setter
     def IsVisible(self, value: bool) -> None:
         ...
@@ -89,10 +77,6 @@
         This property is valid for menus only. It can be used to define sub menus.
         """
         ...
-<<<<<<< HEAD
-
-=======
->>>>>>> 3502a1ff
     @ItemDescriptorContainer.setter
     def ItemDescriptorContainer(self, value: 'XIndexAccess_f0910d6d') -> None:
         ...
@@ -102,10 +86,6 @@
         the text of the user interface item.
         """
         ...
-<<<<<<< HEAD
-
-=======
->>>>>>> 3502a1ff
     @Label.setter
     def Label(self, value: str) -> None:
         ...
@@ -117,10 +97,6 @@
         This property is only valid if the item describes a statusbar item.
         """
         ...
-<<<<<<< HEAD
-
-=======
->>>>>>> 3502a1ff
     @Offset.setter
     def Offset(self, value: int) -> None:
         ...
@@ -132,10 +108,6 @@
         This property is only valid if the item describes a toolbar or statusbar item. See ItemStyle for more information about possible styles.
         """
         ...
-<<<<<<< HEAD
-
-=======
->>>>>>> 3502a1ff
     @Style.setter
     def Style(self, value: int) -> None:
         ...
@@ -147,10 +119,6 @@
         See constant definition ItemType.
         """
         ...
-<<<<<<< HEAD
-
-=======
->>>>>>> 3502a1ff
     @Type.setter
     def Type(self, value: int) -> None:
         ...
@@ -162,10 +130,6 @@
         This property is only valid if the item describes a toolbar or statusbar item.
         """
         ...
-<<<<<<< HEAD
-
-=======
->>>>>>> 3502a1ff
     @Width.setter
     def Width(self, value: int) -> None:
         ...
