--- conflicted
+++ resolved
@@ -39,10 +39,6 @@
         This value is used when the control is initially displayed, and for resetting it.
         """
         ...
-<<<<<<< HEAD
-
-=======
->>>>>>> 3502a1ff
     @DefaultText.setter
     def DefaultText(self, value: str) -> None:
         ...
