# coding: utf-8
#
# Copyright 2023 :Barry-Thomas-Paul: Moss
#
# Licensed under the Apache License, Version 2.0 (the "License")
# you may not use this file except in compliance with the License.
# You may obtain a copy of the License at
#
#     http: // www.apache.org/licenses/LICENSE-2.0
#
# Unless required by applicable law or agreed to in writing, software
# distributed under the License is distributed on an "AS IS" BASIS,
# WITHOUT WARRANTIES OR CONDITIONS OF ANY KIND, either express or implied.
# See the License for the specific language governing permissions and
# limitations under the License.
#
# Interface Class
# this is a auto generated file generated by Cheetah
# Libre Office Version: 7.4
# Namespace: com.sun.star.report
from typing_extensions import Literal
import typing
from ..container.x_container import XContainer as XContainer_d6fb0cc6
from ..container.x_index_container import XIndexContainer as XIndexContainer_1c040ebe
from .x_report_component import XReportComponent as XReportComponent_df0e2b
from .x_report_control_format import XReportControlFormat as XReportControlFormat_3d4e0fc2
if typing.TYPE_CHECKING:
    from .x_format_condition import XFormatCondition as XFormatCondition_ffb00e0c

class XReportControlModel(XContainer_d6fb0cc6, XIndexContainer_1c040ebe, XReportComponent_df0e2b, XReportControlFormat_3d4e0fc2):
    """

    See Also:
        `API XReportControlModel <https://api.libreoffice.org/docs/idl/ref/interfacecom_1_1sun_1_1star_1_1report_1_1XReportControlModel.html>`_
    """
    __pyunointerface__: Literal['com.sun.star.report.XReportControlModel']

    def createFormatCondition(self) -> 'XFormatCondition_ffb00e0c':
        """
        Creates a format condition.

        Raises:
            com.sun.star.uno.Exception: ``Exception``
        """
        ...

    @property
    def ConditionalPrintExpression(self) -> str:
        """
        Describes the print expression of the report control model.
        
        If the expression evaluates to true than the report control model will be printed otherwise not.
        """
        ...
<<<<<<< HEAD

=======
>>>>>>> 3502a1ff
    @ConditionalPrintExpression.setter
    def ConditionalPrintExpression(self, value: str) -> None:
        ...
    @property
    def DataField(self) -> str:
        """
        Specifies which content should be shown.
        
        The value can be
        """
        ...
<<<<<<< HEAD

=======
>>>>>>> 3502a1ff
    @DataField.setter
    def DataField(self, value: str) -> None:
        ...
    @property
    def PrintWhenGroupChange(self) -> bool:
        """
        Specifies that the element gets printed when the group changes.
        
        The default value is TRUE.
        """
        ...
<<<<<<< HEAD

=======
>>>>>>> 3502a1ff
    @PrintWhenGroupChange.setter
    def PrintWhenGroupChange(self, value: bool) -> None:
        ...
<|MERGE_RESOLUTION|>--- conflicted
+++ resolved
@@ -52,10 +52,6 @@
         If the expression evaluates to true than the report control model will be printed otherwise not.
         """
         ...
-<<<<<<< HEAD
-
-=======
->>>>>>> 3502a1ff
     @ConditionalPrintExpression.setter
     def ConditionalPrintExpression(self, value: str) -> None:
         ...
@@ -67,10 +63,6 @@
         The value can be
         """
         ...
-<<<<<<< HEAD
-
-=======
->>>>>>> 3502a1ff
     @DataField.setter
     def DataField(self, value: str) -> None:
         ...
@@ -82,10 +74,6 @@
         The default value is TRUE.
         """
         ...
-<<<<<<< HEAD
-
-=======
->>>>>>> 3502a1ff
     @PrintWhenGroupChange.setter
     def PrintWhenGroupChange(self, value: bool) -> None:
         ...
