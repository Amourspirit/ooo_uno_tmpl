--- conflicted
+++ resolved
@@ -50,10 +50,6 @@
             OOo 3.3
         """
         ...
-<<<<<<< HEAD
-
-=======
->>>>>>> 3502a1ff
     @IsArrayFunction.setter
     def IsArrayFunction(self, value: bool) -> None:
         ...
