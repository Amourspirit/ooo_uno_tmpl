--- conflicted
+++ resolved
@@ -58,17 +58,9 @@
             LibreOffice 4.3
         """
         ...
-<<<<<<< HEAD
-
     @CellInteropGrabBag.setter
     def CellInteropGrabBag(self, value: 'typing.Tuple[PropertyValue_c9610c73, ...]') -> None:
         ...
-
-=======
-    @CellInteropGrabBag.setter
-    def CellInteropGrabBag(self, value: 'typing.Tuple[PropertyValue_c9610c73, ...]') -> None:
-        ...
->>>>>>> 3502a1ff
     @property
     def AsianVerticalMode(self) -> bool:
         """
@@ -77,10 +69,6 @@
         If the CellProperties.Orientation property is CellOrientation.STACKED, in Asian mode only Asian characters are printed in horizontal orientation instead of all characters. For other values of CellProperties.Orientation, this value is not used.
         """
         ...
-<<<<<<< HEAD
-
-=======
->>>>>>> 3502a1ff
     @AsianVerticalMode.setter
     def AsianVerticalMode(self, value: bool) -> None:
         ...
@@ -90,10 +78,6 @@
         contains a description of the bottom border line of each cell.
         """
         ...
-<<<<<<< HEAD
-
-=======
->>>>>>> 3502a1ff
     @BottomBorder.setter
     def BottomBorder(self, value: 'BorderLine_a3f80af6') -> None:
         ...
@@ -109,10 +93,6 @@
             LibreOffice 3.6
         """
         ...
-<<<<<<< HEAD
-
-=======
->>>>>>> 3502a1ff
     @BottomBorder2.setter
     def BottomBorder2(self, value: 'BorderLine2_af200b28') -> None:
         ...
@@ -122,10 +102,6 @@
         contains the cell background color.
         """
         ...
-<<<<<<< HEAD
-
-=======
->>>>>>> 3502a1ff
     @CellBackColor.setter
     def CellBackColor(self, value: 'Color_68e908c5') -> None:
         ...
@@ -137,10 +113,6 @@
         Cell protection is active only if the sheet is protected.
         """
         ...
-<<<<<<< HEAD
-
-=======
->>>>>>> 3502a1ff
     @CellProtection.setter
     def CellProtection(self, value: 'CellProtection_c9290c6d') -> None:
         ...
@@ -150,10 +122,6 @@
         contains the name of the style of the cell.
         """
         ...
-<<<<<<< HEAD
-
-=======
->>>>>>> 3502a1ff
     @CellStyle.setter
     def CellStyle(self, value: str) -> None:
         ...
@@ -163,10 +131,6 @@
         contains a description of the bottom left to top right diagonal line of each cell.
         """
         ...
-<<<<<<< HEAD
-
-=======
->>>>>>> 3502a1ff
     @DiagonalBLTR.setter
     def DiagonalBLTR(self, value: 'BorderLine_a3f80af6') -> None:
         ...
@@ -182,10 +146,6 @@
             LibreOffice 3.6
         """
         ...
-<<<<<<< HEAD
-
-=======
->>>>>>> 3502a1ff
     @DiagonalBLTR2.setter
     def DiagonalBLTR2(self, value: 'BorderLine2_af200b28') -> None:
         ...
@@ -195,10 +155,6 @@
         contains a description of the top left to bottom right diagonal line of each cell.
         """
         ...
-<<<<<<< HEAD
-
-=======
->>>>>>> 3502a1ff
     @DiagonalTLBR.setter
     def DiagonalTLBR(self, value: 'BorderLine_a3f80af6') -> None:
         ...
@@ -214,10 +170,6 @@
             LibreOffice 3.6
         """
         ...
-<<<<<<< HEAD
-
-=======
->>>>>>> 3502a1ff
     @DiagonalTLBR2.setter
     def DiagonalTLBR2(self, value: 'BorderLine2_af200b28') -> None:
         ...
@@ -227,10 +179,6 @@
         contains the horizontal alignment of the cell contents.
         """
         ...
-<<<<<<< HEAD
-
-=======
->>>>>>> 3502a1ff
     @HoriJustify.setter
     def HoriJustify(self, value: 'CellHoriJustify_e0470d10') -> None:
         ...
@@ -242,10 +190,6 @@
         In this case the CellProperties.CellBackColor value is not used.
         """
         ...
-<<<<<<< HEAD
-
-=======
->>>>>>> 3502a1ff
     @IsCellBackgroundTransparent.setter
     def IsCellBackgroundTransparent(self, value: bool) -> None:
         ...
@@ -255,10 +199,6 @@
         is TRUE, if text in the cells will be wrapped automatically at the right border.
         """
         ...
-<<<<<<< HEAD
-
-=======
->>>>>>> 3502a1ff
     @IsTextWrapped.setter
     def IsTextWrapped(self, value: bool) -> None:
         ...
@@ -268,10 +208,6 @@
         contains a description of the left border line of each cell.
         """
         ...
-<<<<<<< HEAD
-
-=======
->>>>>>> 3502a1ff
     @LeftBorder.setter
     def LeftBorder(self, value: 'BorderLine_a3f80af6') -> None:
         ...
@@ -287,10 +223,6 @@
             LibreOffice 3.6
         """
         ...
-<<<<<<< HEAD
-
-=======
->>>>>>> 3502a1ff
     @LeftBorder2.setter
     def LeftBorder2(self, value: 'BorderLine2_af200b28') -> None:
         ...
@@ -302,10 +234,6 @@
         The proper value can be determined by using the com.sun.star.util.NumberFormatter interface of the document.
         """
         ...
-<<<<<<< HEAD
-
-=======
->>>>>>> 3502a1ff
     @NumberFormat.setter
     def NumberFormat(self, value: int) -> None:
         ...
@@ -317,10 +245,6 @@
         If the CellProperties.RotateAngle property is non-zero, this value is not used.
         """
         ...
-<<<<<<< HEAD
-
-=======
->>>>>>> 3502a1ff
     @Orientation.setter
     def Orientation(self, value: 'CellOrientation_e0e40d1c') -> None:
         ...
@@ -330,10 +254,6 @@
         defines the indentation of the cell contents (in 1/100 mm).
         """
         ...
-<<<<<<< HEAD
-
-=======
->>>>>>> 3502a1ff
     @ParaIndent.setter
     def ParaIndent(self, value: int) -> None:
         ...
@@ -343,10 +263,6 @@
         contains a description of the right border line of each cell.
         """
         ...
-<<<<<<< HEAD
-
-=======
->>>>>>> 3502a1ff
     @RightBorder.setter
     def RightBorder(self, value: 'BorderLine_a3f80af6') -> None:
         ...
@@ -362,10 +278,6 @@
             LibreOffice 3.6
         """
         ...
-<<<<<<< HEAD
-
-=======
->>>>>>> 3502a1ff
     @RightBorder2.setter
     def RightBorder2(self, value: 'BorderLine2_af200b28') -> None:
         ...
@@ -375,10 +287,6 @@
         defines how much the content of cells is rotated (in 1/100 degrees).
         """
         ...
-<<<<<<< HEAD
-
-=======
->>>>>>> 3502a1ff
     @RotateAngle.setter
     def RotateAngle(self, value: int) -> None:
         ...
@@ -390,10 +298,6 @@
         changed from com.sun.star.table.CellVertJustify to long in LibO 3.5
         """
         ...
-<<<<<<< HEAD
-
-=======
->>>>>>> 3502a1ff
     @RotateReference.setter
     def RotateReference(self, value: int) -> None:
         ...
@@ -403,10 +307,6 @@
         contains a description of the shadow.
         """
         ...
-<<<<<<< HEAD
-
-=======
->>>>>>> 3502a1ff
     @ShadowFormat.setter
     def ShadowFormat(self, value: 'ShadowFormat_bb840bdf') -> None:
         ...
@@ -416,10 +316,6 @@
         is TRUE, if the cell content will be shrunk to fit in the cell.
         """
         ...
-<<<<<<< HEAD
-
-=======
->>>>>>> 3502a1ff
     @ShrinkToFit.setter
     def ShrinkToFit(self, value: bool) -> None:
         ...
@@ -431,10 +327,6 @@
         If used with a cell range, the top, left, right, and bottom lines are at the edges of the entire range, not at the edges of the individual cell.
         """
         ...
-<<<<<<< HEAD
-
-=======
->>>>>>> 3502a1ff
     @TableBorder.setter
     def TableBorder(self, value: 'TableBorder_aedf0b56') -> None:
         ...
@@ -452,10 +344,6 @@
             LibreOffice 3.6
         """
         ...
-<<<<<<< HEAD
-
-=======
->>>>>>> 3502a1ff
     @TableBorder2.setter
     def TableBorder2(self, value: 'TableBorder2_ba670b88') -> None:
         ...
@@ -465,10 +353,6 @@
         contains a description of the top border line of each cell.
         """
         ...
-<<<<<<< HEAD
-
-=======
->>>>>>> 3502a1ff
     @TopBorder.setter
     def TopBorder(self, value: 'BorderLine_a3f80af6') -> None:
         ...
@@ -484,10 +368,6 @@
             LibreOffice 3.6
         """
         ...
-<<<<<<< HEAD
-
-=======
->>>>>>> 3502a1ff
     @TopBorder2.setter
     def TopBorder2(self, value: 'BorderLine2_af200b28') -> None:
         ...
@@ -499,10 +379,6 @@
         This property is used i.e. by the XML filters to load and restore unknown attributes.
         """
         ...
-<<<<<<< HEAD
-
-=======
->>>>>>> 3502a1ff
     @UserDefinedAttributes.setter
     def UserDefinedAttributes(self, value: 'XNameContainer_cb90e47') -> None:
         ...
@@ -514,10 +390,6 @@
         changed from com.sun.star.table.CellVertJustify to long in LibO 3.5
         """
         ...
-<<<<<<< HEAD
-
-=======
->>>>>>> 3502a1ff
     @VertJustify.setter
     def VertJustify(self, value: int) -> None:
         ...
