--- conflicted
+++ resolved
@@ -51,10 +51,6 @@
         Determines how to stagger the labels at the axis (side by side, even, odd, auto )
         """
         ...
-<<<<<<< HEAD
-
-=======
->>>>>>> 3502a1ff
     @ArrangeOrder.setter
     def ArrangeOrder(self, value: 'ChartAxisArrangeOrderType_783b10ff') -> None:
         ...
@@ -68,10 +64,6 @@
             LibreOffice 4.3
         """
         ...
-<<<<<<< HEAD
-
-=======
->>>>>>> 3502a1ff
     @BuiltInUnit.setter
     def BuiltInUnit(self, value: str) -> None:
         ...
@@ -81,10 +73,6 @@
         Determines where the axis crosses the other axis.
         """
         ...
-<<<<<<< HEAD
-
-=======
->>>>>>> 3502a1ff
     @CrossoverPosition.setter
     def CrossoverPosition(self, value: 'ChartAxisPosition_fcaa0df6') -> None:
         ...
@@ -94,10 +82,6 @@
         Determines the scale value on the other axis when CrossoverPosition is set to VALUE.
         """
         ...
-<<<<<<< HEAD
-
-=======
->>>>>>> 3502a1ff
     @CrossoverValue.setter
     def CrossoverValue(self, value: float) -> None:
         ...
@@ -107,10 +91,6 @@
         Determines whether to display text at the axis or not.
         """
         ...
-<<<<<<< HEAD
-
-=======
->>>>>>> 3502a1ff
     @DisplayLabels.setter
     def DisplayLabels(self, value: bool) -> None:
         ...
@@ -124,10 +104,6 @@
             LibreOffice 4.3
         """
         ...
-<<<<<<< HEAD
-
-=======
->>>>>>> 3502a1ff
     @DisplayUnits.setter
     def DisplayUnits(self, value: bool) -> None:
         ...
@@ -137,10 +113,6 @@
         Determines where the axis labels are placed.
         """
         ...
-<<<<<<< HEAD
-
-=======
->>>>>>> 3502a1ff
     @LabelPosition.setter
     def LabelPosition(self, value: 'ChartAxisLabelPosition_463a0fd6') -> None:
         ...
@@ -154,10 +126,6 @@
             LibreOffice 7.0
         """
         ...
-<<<<<<< HEAD
-
-=======
->>>>>>> 3502a1ff
     @MajorOrigin.setter
     def MajorOrigin(self, value: int) -> None:
         ...
@@ -167,10 +135,6 @@
         determines what kind of tickmarks should be shown for major ticks.
         """
         ...
-<<<<<<< HEAD
-
-=======
->>>>>>> 3502a1ff
     @MajorTickmarks.setter
     def MajorTickmarks(self, value: int) -> None:
         ...
@@ -180,10 +144,6 @@
         Determines where the interval marks are placed.
         """
         ...
-<<<<<<< HEAD
-
-=======
->>>>>>> 3502a1ff
     @MarkPosition.setter
     def MarkPosition(self, value: 'ChartAxisMarkPosition_373b0f81') -> None:
         ...
@@ -193,10 +153,6 @@
         determines what kind of tickmarks should be shown for minor ticks.
         """
         ...
-<<<<<<< HEAD
-
-=======
->>>>>>> 3502a1ff
     @MinorTickmarks.setter
     def MinorTickmarks(self, value: int) -> None:
         ...
@@ -210,10 +166,6 @@
         To determine a source format, the axis can query the XDataSequences used by the data series attached to it (see XDataSequence.getNumberFormatKeyByIndex()).
         """
         ...
-<<<<<<< HEAD
-
-=======
->>>>>>> 3502a1ff
     @NumberFormat.setter
     def NumberFormat(self, value: int) -> None:
         ...
@@ -222,10 +174,6 @@
         """
         """
         ...
-<<<<<<< HEAD
-
-=======
->>>>>>> 3502a1ff
     @ReferencePageSize.setter
     def ReferencePageSize(self, value: 'Size_576707ef') -> None:
         ...
@@ -235,10 +183,6 @@
         Determines, whether the axis should be rendered by the view.
         """
         ...
-<<<<<<< HEAD
-
-=======
->>>>>>> 3502a1ff
     @Show.setter
     def Show(self, value: bool) -> None:
         ...
@@ -248,10 +192,6 @@
         Determines whether the characters in a single labels should be stacked one upon each other.
         """
         ...
-<<<<<<< HEAD
-
-=======
->>>>>>> 3502a1ff
     @StackCharacters.setter
     def StackCharacters(self, value: bool) -> None:
         ...
@@ -261,10 +201,6 @@
         Determines whether the labels are allowed to break into more than one line.
         """
         ...
-<<<<<<< HEAD
-
-=======
->>>>>>> 3502a1ff
     @TextBreak.setter
     def TextBreak(self, value: bool) -> None:
         ...
@@ -274,10 +210,6 @@
         Determines whether the labels are allowed to overlap.
         """
         ...
-<<<<<<< HEAD
-
-=======
->>>>>>> 3502a1ff
     @TextOverlap.setter
     def TextOverlap(self, value: bool) -> None:
         ...
@@ -287,10 +219,6 @@
         Determines the rotation of the text labels in degrees.
         """
         ...
-<<<<<<< HEAD
-
-=======
->>>>>>> 3502a1ff
     @TextRotation.setter
     def TextRotation(self, value: float) -> None:
         ...
@@ -304,10 +232,6 @@
             LibreOffice 5.1
         """
         ...
-<<<<<<< HEAD
-
-=======
->>>>>>> 3502a1ff
     @TryStaggeringFirst.setter
     def TryStaggeringFirst(self, value: bool) -> None:
         ...
