# coding: utf-8
#
# Copyright 2023 :Barry-Thomas-Paul: Moss
#
# Licensed under the Apache License, Version 2.0 (the "License")
# you may not use this file except in compliance with the License.
# You may obtain a copy of the License at
#
#     http: // www.apache.org/licenses/LICENSE-2.0
#
# Unless required by applicable law or agreed to in writing, software
# distributed under the License is distributed on an "AS IS" BASIS,
# WITHOUT WARRANTIES OR CONDITIONS OF ANY KIND, either express or implied.
# See the License for the specific language governing permissions and
# limitations under the License.
#
# Service Class
# this is a auto generated file generated by Cheetah
# Libre Office Version: 7.4
# Namespace: com.sun.star.chart2
import typing
from ..beans.property_set import PropertySet as PropertySet_b0e70ba2
from ..drawing.fill_properties import FillProperties as FillProperties_f1200da8
if typing.TYPE_CHECKING:
    from ..awt.gradient import Gradient as Gradient_7a8a0982
    from ..awt.size import Size as Size_576707ef
    from ..beans.x_property_set import XPropertySet as XPropertySet_bc180bfa
    from .data_point_label import DataPointLabel as DataPointLabel_dd530cb0
    from .relative_position import RelativePosition as RelativePosition_fae10ddd
    from .symbol import Symbol as Symbol_83c109c2
    from .x_data_point_custom_label_field import XDataPointCustomLabelField as XDataPointCustomLabelField_94771167
    from ..drawing.bitmap_mode import BitmapMode as BitmapMode_bced0bd6
    from ..drawing.fill_style import FillStyle as FillStyle_b1460b8c
    from ..drawing.hatch import Hatch as Hatch_859b09dc
    from ..drawing.line_dash import LineDash as LineDash_a54e0afc
    from ..drawing.line_style import LineStyle as LineStyle_b1600b8d
    from ..drawing.rectangle_point import RectanglePoint as RectanglePoint_f0ff0d93

class DataPointProperties(PropertySet_b0e70ba2, FillProperties_f1200da8):
    """
    Service Class

    
    **since**
    
        LibreOffice 6.1

    See Also:
        `API DataPointProperties <https://api.libreoffice.org/docs/idl/ref/servicecom_1_1sun_1_1star_1_1chart2_1_1DataPointProperties.html>`_
    """
    @property
    def CustomLabelFields(self) -> 'typing.Tuple[XDataPointCustomLabelField_94771167, ...]':
        """
        specifies a text with possible fields that is used as a data point label, if set then Label property is ignored
        
        **since**
        
            LibreOffice 6.1
        """
        ...
<<<<<<< HEAD

    @CustomLabelFields.setter
    def CustomLabelFields(self, value: 'typing.Tuple[XDataPointCustomLabelField_94771167, ...]') -> None:
        ...

=======
    @CustomLabelFields.setter
    def CustomLabelFields(self, value: 'typing.Tuple[XDataPointCustomLabelField_94771167, ...]') -> None:
        ...
>>>>>>> 3502a1ff
    @property
    def BorderColor(self) -> int:
        """
        Is used for borders around filled objects.
        
        See LineColor.
        """
        ...
<<<<<<< HEAD

=======
>>>>>>> 3502a1ff
    @BorderColor.setter
    def BorderColor(self, value: int) -> None:
        ...
    @property
    def BorderDash(self) -> 'LineDash_a54e0afc':
        """
        Is used for borders around filled objects.
        
        See LineDash.
        """
        ...
<<<<<<< HEAD

=======
>>>>>>> 3502a1ff
    @BorderDash.setter
    def BorderDash(self, value: 'LineDash_a54e0afc') -> None:
        ...
    @property
    def BorderDashName(self) -> str:
        """
        The name of a dash that can be found in the com.sun.star.container.XNameContainer \"com.sun.star.drawing.LineDashTable\", that can be created via the com.sun.star.uno.XMultiServiceFactory of the ChartDocument.
        """
        ...
<<<<<<< HEAD

=======
>>>>>>> 3502a1ff
    @BorderDashName.setter
    def BorderDashName(self, value: str) -> None:
        ...
    @property
    def BorderStyle(self) -> 'LineStyle_b1600b8d':
        """
        Is used for borders around filled objects.
        
        See LineStyle.
        """
        ...
<<<<<<< HEAD

=======
>>>>>>> 3502a1ff
    @BorderStyle.setter
    def BorderStyle(self, value: 'LineStyle_b1600b8d') -> None:
        ...
    @property
    def BorderTransparency(self) -> int:
        """
        Is used for borders around filled objects.
        
        See LineTransparence.
        """
        ...
<<<<<<< HEAD

=======
>>>>>>> 3502a1ff
    @BorderTransparency.setter
    def BorderTransparency(self, value: int) -> None:
        ...
    @property
    def BorderWidth(self) -> int:
        """
        Is used for borders around filled objects.
        
        See LineWidth.
        """
        ...
<<<<<<< HEAD

=======
>>>>>>> 3502a1ff
    @BorderWidth.setter
    def BorderWidth(self, value: int) -> None:
        ...
    @property
    def Color(self) -> int:
        """
        points to a style that also supports this service (but not this property) that is used as default, if the PropertyState of a property is DEFAULT_VALUE.
        
        This is the main color of a data point.
        
        For charts with filled areas, like bar-charts, this should map to the FillColor of the objects. For line-charts this should map to the LineColor property.
        """
        ...
<<<<<<< HEAD

=======
>>>>>>> 3502a1ff
    @Color.setter
    def Color(self, value: int) -> None:
        ...
    @property
    def CustomLabelPosition(self) -> 'RelativePosition_fae10ddd':
        """
        Custom position on the page associated to the CUSTOM label placement.
        
        **since**
        
            LibreOffice 7.0
        """
        ...
<<<<<<< HEAD

=======
>>>>>>> 3502a1ff
    @CustomLabelPosition.setter
    def CustomLabelPosition(self, value: 'RelativePosition_fae10ddd') -> None:
        ...
    @property
    def ErrorBarX(self) -> 'XPropertySet_bc180bfa':
        """
        If void, no error bars are shown for the data point in x-direction.
        
        The com.sun.star.beans.XPropertySet must support the service ErrorBar.
        """
        ...
<<<<<<< HEAD

=======
>>>>>>> 3502a1ff
    @ErrorBarX.setter
    def ErrorBarX(self, value: 'XPropertySet_bc180bfa') -> None:
        ...
    @property
    def ErrorBarY(self) -> 'XPropertySet_bc180bfa':
        """
        If void, no error bars are shown for the data point in y-direction.
        
        The com.sun.star.beans.XPropertySet must support the service ErrorBar.
        """
        ...
<<<<<<< HEAD

=======
>>>>>>> 3502a1ff
    @ErrorBarY.setter
    def ErrorBarY(self, value: 'XPropertySet_bc180bfa') -> None:
        ...
    @property
    def FillBackground(self) -> bool:
        """
        If TRUE, fills the background of a hatch with the color given in the Color property.
        """
        ...
<<<<<<< HEAD

=======
>>>>>>> 3502a1ff
    @FillBackground.setter
    def FillBackground(self, value: bool) -> None:
        ...
    @property
    def FillBitmapLogicalSize(self) -> bool:
        """
        specifies if the size is given in percentage or as an absolute value.
        
        If this is TRUE, the properties FillBitmapSizeX and FillBitmapSizeY contain the size of the tile in percent of the size of the original bitmap. If this is FALSE, the size of the tile is specified with 1/100th mm.
        """
        ...
<<<<<<< HEAD

=======
>>>>>>> 3502a1ff
    @FillBitmapLogicalSize.setter
    def FillBitmapLogicalSize(self, value: bool) -> None:
        ...
    @property
    def FillBitmapMode(self) -> 'BitmapMode_bced0bd6':
        """
        this enum selects how an area is filled with a single bitmap.
        """
        ...
<<<<<<< HEAD

=======
>>>>>>> 3502a1ff
    @FillBitmapMode.setter
    def FillBitmapMode(self, value: 'BitmapMode_bced0bd6') -> None:
        ...
    @property
    def FillBitmapName(self) -> str:
        """
        """
        ...
<<<<<<< HEAD

=======
>>>>>>> 3502a1ff
    @FillBitmapName.setter
    def FillBitmapName(self, value: str) -> None:
        ...
    @property
    def FillBitmapOffsetX(self) -> int:
        """
        This is the horizontal offset where the tile starts.
        
        It is given in percent in relation to the width of the bitmap.
        """
        ...
<<<<<<< HEAD

=======
>>>>>>> 3502a1ff
    @FillBitmapOffsetX.setter
    def FillBitmapOffsetX(self, value: int) -> None:
        ...
    @property
    def FillBitmapOffsetY(self) -> int:
        """
        This is the vertical offset where the tile starts.
        
        It is given in percent in relation to the width of the bitmap.
        """
        ...
<<<<<<< HEAD

=======
>>>>>>> 3502a1ff
    @FillBitmapOffsetY.setter
    def FillBitmapOffsetY(self, value: int) -> None:
        ...
    @property
    def FillBitmapPositionOffsetX(self) -> int:
        """
        Every second line of tiles is moved the given percent of the width of the bitmap.
        """
        ...
<<<<<<< HEAD

=======
>>>>>>> 3502a1ff
    @FillBitmapPositionOffsetX.setter
    def FillBitmapPositionOffsetX(self, value: int) -> None:
        ...
    @property
    def FillBitmapPositionOffsetY(self) -> int:
        """
        Every second row of tiles is moved the given percent of the width of the bitmap.
        """
        ...
<<<<<<< HEAD

=======
>>>>>>> 3502a1ff
    @FillBitmapPositionOffsetY.setter
    def FillBitmapPositionOffsetY(self, value: int) -> None:
        ...
    @property
    def FillBitmapRectanglePoint(self) -> 'RectanglePoint_f0ff0d93':
        """
        The RectanglePoint specifies the position inside of the bitmap to use as the top left position for rendering.
        """
        ...
<<<<<<< HEAD

=======
>>>>>>> 3502a1ff
    @FillBitmapRectanglePoint.setter
    def FillBitmapRectanglePoint(self, value: 'RectanglePoint_f0ff0d93') -> None:
        ...
    @property
    def FillBitmapSizeX(self) -> int:
        """
        This is the width of the tile for filling.
        
        Depending on the property FillBitmapLogicalSize, this is either relative or absolute.
        """
        ...
<<<<<<< HEAD

=======
>>>>>>> 3502a1ff
    @FillBitmapSizeX.setter
    def FillBitmapSizeX(self, value: int) -> None:
        ...
    @property
    def FillBitmapSizeY(self) -> int:
        """
        This is the height of the tile for filling.
        
        Depending on the property FillBitmapLogicalSize, this is either relative or absolute.
        """
        ...
<<<<<<< HEAD

=======
>>>>>>> 3502a1ff
    @FillBitmapSizeY.setter
    def FillBitmapSizeY(self, value: int) -> None:
        ...
    @property
    def FillStyle(self) -> 'FillStyle_b1460b8c':
        """
        This enumeration selects the style with which the area will be filled.
        """
        ...
<<<<<<< HEAD

=======
>>>>>>> 3502a1ff
    @FillStyle.setter
    def FillStyle(self, value: 'FillStyle_b1460b8c') -> None:
        ...
    @property
    def Geometry3D(self) -> int:
        """
        describes the geometry of a 3 dimensional data point.
        
        Number is one of constant group DataPointGeometry3D.
        
        This is especially used for 3D bar-charts.
        
        CUBOID==0 CYLINDER==1 CONE==2 PYRAMID==3 CUBOID==else
        """
        ...
<<<<<<< HEAD

=======
>>>>>>> 3502a1ff
    @Geometry3D.setter
    def Geometry3D(self, value: int) -> None:
        ...
    @property
    def Gradient(self) -> 'Gradient_7a8a0982':
        """
        """
        ...
<<<<<<< HEAD

=======
>>>>>>> 3502a1ff
    @Gradient.setter
    def Gradient(self, value: 'Gradient_7a8a0982') -> None:
        ...
    @property
    def GradientName(self) -> str:
        """
        """
        ...
<<<<<<< HEAD

=======
>>>>>>> 3502a1ff
    @GradientName.setter
    def GradientName(self, value: str) -> None:
        ...
    @property
    def Hatch(self) -> 'Hatch_859b09dc':
        """
        """
        ...
<<<<<<< HEAD

=======
>>>>>>> 3502a1ff
    @Hatch.setter
    def Hatch(self, value: 'Hatch_859b09dc') -> None:
        ...
    @property
    def HatchName(self) -> str:
        """
        """
        ...
<<<<<<< HEAD

=======
>>>>>>> 3502a1ff
    @HatchName.setter
    def HatchName(self, value: str) -> None:
        ...
    @property
    def Label(self) -> 'DataPointLabel_dd530cb0':
        """
        """
        ...
<<<<<<< HEAD

=======
>>>>>>> 3502a1ff
    @Label.setter
    def Label(self, value: 'DataPointLabel_dd530cb0') -> None:
        ...
    @property
    def LabelPlacement(self) -> int:
        """
        specifies a relative position for the data label
        """
        ...
<<<<<<< HEAD

=======
>>>>>>> 3502a1ff
    @LabelPlacement.setter
    def LabelPlacement(self, value: int) -> None:
        ...
    @property
    def LabelSeparator(self) -> str:
        """
        specifies a string that is used to separate the parts of a data label (caption)
        """
        ...
<<<<<<< HEAD

=======
>>>>>>> 3502a1ff
    @LabelSeparator.setter
    def LabelSeparator(self, value: str) -> None:
        ...
    @property
    def LineDash(self) -> 'LineDash_a54e0afc':
        """
        Is only used for line-chart types.
        """
        ...
<<<<<<< HEAD

=======
>>>>>>> 3502a1ff
    @LineDash.setter
    def LineDash(self, value: 'LineDash_a54e0afc') -> None:
        ...
    @property
    def LineDashName(self) -> str:
        """
        The name of a dash that can be found in the com.sun.star.container.XNameContainer \"com.sun.star.drawing.LineDashTable\", that can be created via the com.sun.star.uno.XMultiServiceFactory of the ChartDocument.
        """
        ...
<<<<<<< HEAD

=======
>>>>>>> 3502a1ff
    @LineDashName.setter
    def LineDashName(self, value: str) -> None:
        ...
    @property
    def LineStyle(self) -> 'LineStyle_b1600b8d':
        """
        """
        ...
<<<<<<< HEAD

=======
>>>>>>> 3502a1ff
    @LineStyle.setter
    def LineStyle(self, value: 'LineStyle_b1600b8d') -> None:
        ...
    @property
    def LineWidth(self) -> int:
        """
        Is only used for line-chart types.
        """
        ...
<<<<<<< HEAD

=======
>>>>>>> 3502a1ff
    @LineWidth.setter
    def LineWidth(self, value: int) -> None:
        ...
    @property
    def NumberFormat(self) -> int:
        """
        specifies a number format for the display of the value in the data label
        """
        ...
<<<<<<< HEAD

=======
>>>>>>> 3502a1ff
    @NumberFormat.setter
    def NumberFormat(self, value: int) -> None:
        ...
    @property
    def Offset(self) -> float:
        """
        describes a value by which a data point is moved from its default position in percent of the maximum allowed distance.
        
        This is especially useful for the explosion of pie-chart segments.
        """
        ...
<<<<<<< HEAD

=======
>>>>>>> 3502a1ff
    @Offset.setter
    def Offset(self, value: float) -> None:
        ...
    @property
    def PercentDiagonal(self) -> int:
        """
        A value between 0 and 100 indicating the percentage how round an edge should be.
        """
        ...
<<<<<<< HEAD

=======
>>>>>>> 3502a1ff
    @PercentDiagonal.setter
    def PercentDiagonal(self, value: int) -> None:
        ...
    @property
    def PercentageNumberFormat(self) -> int:
        """
        specifies a number format for the display of the percentage value in the data label
        """
        ...
<<<<<<< HEAD

=======
>>>>>>> 3502a1ff
    @PercentageNumberFormat.setter
    def PercentageNumberFormat(self, value: int) -> None:
        ...
    @property
    def ReferencePageSize(self) -> 'Size_576707ef':
        """
        The size of the page at the moment when the font size for data labels was set.
        
        This size is used to resize text in the view when the size of the page has changed since the font sizes were set (automatic text scaling).
        """
        ...
<<<<<<< HEAD

=======
>>>>>>> 3502a1ff
    @ReferencePageSize.setter
    def ReferencePageSize(self, value: 'Size_576707ef') -> None:
        ...
    @property
    def ShowErrorBox(self) -> bool:
        """
        In case ErrorBarX and ErrorBarY both are set, and error bars are shown, a box spanning all error-indicators is rendered.
        """
        ...
<<<<<<< HEAD

=======
>>>>>>> 3502a1ff
    @ShowErrorBox.setter
    def ShowErrorBox(self, value: bool) -> None:
        ...
    @property
    def Symbol(self) -> 'Symbol_83c109c2':
        """
        """
        ...
<<<<<<< HEAD

=======
>>>>>>> 3502a1ff
    @Symbol.setter
    def Symbol(self, value: 'Symbol_83c109c2') -> None:
        ...
    @property
    def TextWordWrap(self) -> bool:
        """
        specifies if the text of a data label (caption) must be wrapped
        
        **since**
        
            LibreOffice 5.1
        """
        ...
<<<<<<< HEAD

=======
>>>>>>> 3502a1ff
    @TextWordWrap.setter
    def TextWordWrap(self, value: bool) -> None:
        ...
    @property
    def Transparency(self) -> int:
        """
        This is the main transparency value of a data point.
        
        For charts with filled areas, like bar-charts, this should map to the FillTransparence of the objects. For line-charts this should map to the LineTransparence property.
        """
        ...
<<<<<<< HEAD

=======
>>>>>>> 3502a1ff
    @Transparency.setter
    def Transparency(self, value: int) -> None:
        ...
    @property
    def TransparencyGradient(self) -> 'Gradient_7a8a0982':
        """
        This describes the transparency of the fill area as a gradient.
        """
        ...
<<<<<<< HEAD

=======
>>>>>>> 3502a1ff
    @TransparencyGradient.setter
    def TransparencyGradient(self, value: 'Gradient_7a8a0982') -> None:
        ...
    @property
    def TransparencyGradientName(self) -> str:
        """
        """
        ...
<<<<<<< HEAD

=======
>>>>>>> 3502a1ff
    @TransparencyGradientName.setter
    def TransparencyGradientName(self, value: str) -> None:
        ...
<|MERGE_RESOLUTION|>--- conflicted
+++ resolved
@@ -58,17 +58,9 @@
             LibreOffice 6.1
         """
         ...
-<<<<<<< HEAD
-
     @CustomLabelFields.setter
     def CustomLabelFields(self, value: 'typing.Tuple[XDataPointCustomLabelField_94771167, ...]') -> None:
         ...
-
-=======
-    @CustomLabelFields.setter
-    def CustomLabelFields(self, value: 'typing.Tuple[XDataPointCustomLabelField_94771167, ...]') -> None:
-        ...
->>>>>>> 3502a1ff
     @property
     def BorderColor(self) -> int:
         """
@@ -77,10 +69,6 @@
         See LineColor.
         """
         ...
-<<<<<<< HEAD
-
-=======
->>>>>>> 3502a1ff
     @BorderColor.setter
     def BorderColor(self, value: int) -> None:
         ...
@@ -92,10 +80,6 @@
         See LineDash.
         """
         ...
-<<<<<<< HEAD
-
-=======
->>>>>>> 3502a1ff
     @BorderDash.setter
     def BorderDash(self, value: 'LineDash_a54e0afc') -> None:
         ...
@@ -105,10 +89,6 @@
         The name of a dash that can be found in the com.sun.star.container.XNameContainer \"com.sun.star.drawing.LineDashTable\", that can be created via the com.sun.star.uno.XMultiServiceFactory of the ChartDocument.
         """
         ...
-<<<<<<< HEAD
-
-=======
->>>>>>> 3502a1ff
     @BorderDashName.setter
     def BorderDashName(self, value: str) -> None:
         ...
@@ -120,10 +100,6 @@
         See LineStyle.
         """
         ...
-<<<<<<< HEAD
-
-=======
->>>>>>> 3502a1ff
     @BorderStyle.setter
     def BorderStyle(self, value: 'LineStyle_b1600b8d') -> None:
         ...
@@ -135,10 +111,6 @@
         See LineTransparence.
         """
         ...
-<<<<<<< HEAD
-
-=======
->>>>>>> 3502a1ff
     @BorderTransparency.setter
     def BorderTransparency(self, value: int) -> None:
         ...
@@ -150,10 +122,6 @@
         See LineWidth.
         """
         ...
-<<<<<<< HEAD
-
-=======
->>>>>>> 3502a1ff
     @BorderWidth.setter
     def BorderWidth(self, value: int) -> None:
         ...
@@ -167,10 +135,6 @@
         For charts with filled areas, like bar-charts, this should map to the FillColor of the objects. For line-charts this should map to the LineColor property.
         """
         ...
-<<<<<<< HEAD
-
-=======
->>>>>>> 3502a1ff
     @Color.setter
     def Color(self, value: int) -> None:
         ...
@@ -184,10 +148,6 @@
             LibreOffice 7.0
         """
         ...
-<<<<<<< HEAD
-
-=======
->>>>>>> 3502a1ff
     @CustomLabelPosition.setter
     def CustomLabelPosition(self, value: 'RelativePosition_fae10ddd') -> None:
         ...
@@ -199,10 +159,6 @@
         The com.sun.star.beans.XPropertySet must support the service ErrorBar.
         """
         ...
-<<<<<<< HEAD
-
-=======
->>>>>>> 3502a1ff
     @ErrorBarX.setter
     def ErrorBarX(self, value: 'XPropertySet_bc180bfa') -> None:
         ...
@@ -214,10 +170,6 @@
         The com.sun.star.beans.XPropertySet must support the service ErrorBar.
         """
         ...
-<<<<<<< HEAD
-
-=======
->>>>>>> 3502a1ff
     @ErrorBarY.setter
     def ErrorBarY(self, value: 'XPropertySet_bc180bfa') -> None:
         ...
@@ -227,10 +179,6 @@
         If TRUE, fills the background of a hatch with the color given in the Color property.
         """
         ...
-<<<<<<< HEAD
-
-=======
->>>>>>> 3502a1ff
     @FillBackground.setter
     def FillBackground(self, value: bool) -> None:
         ...
@@ -242,10 +190,6 @@
         If this is TRUE, the properties FillBitmapSizeX and FillBitmapSizeY contain the size of the tile in percent of the size of the original bitmap. If this is FALSE, the size of the tile is specified with 1/100th mm.
         """
         ...
-<<<<<<< HEAD
-
-=======
->>>>>>> 3502a1ff
     @FillBitmapLogicalSize.setter
     def FillBitmapLogicalSize(self, value: bool) -> None:
         ...
@@ -255,10 +199,6 @@
         this enum selects how an area is filled with a single bitmap.
         """
         ...
-<<<<<<< HEAD
-
-=======
->>>>>>> 3502a1ff
     @FillBitmapMode.setter
     def FillBitmapMode(self, value: 'BitmapMode_bced0bd6') -> None:
         ...
@@ -267,10 +207,6 @@
         """
         """
         ...
-<<<<<<< HEAD
-
-=======
->>>>>>> 3502a1ff
     @FillBitmapName.setter
     def FillBitmapName(self, value: str) -> None:
         ...
@@ -282,10 +218,6 @@
         It is given in percent in relation to the width of the bitmap.
         """
         ...
-<<<<<<< HEAD
-
-=======
->>>>>>> 3502a1ff
     @FillBitmapOffsetX.setter
     def FillBitmapOffsetX(self, value: int) -> None:
         ...
@@ -297,10 +229,6 @@
         It is given in percent in relation to the width of the bitmap.
         """
         ...
-<<<<<<< HEAD
-
-=======
->>>>>>> 3502a1ff
     @FillBitmapOffsetY.setter
     def FillBitmapOffsetY(self, value: int) -> None:
         ...
@@ -310,10 +238,6 @@
         Every second line of tiles is moved the given percent of the width of the bitmap.
         """
         ...
-<<<<<<< HEAD
-
-=======
->>>>>>> 3502a1ff
     @FillBitmapPositionOffsetX.setter
     def FillBitmapPositionOffsetX(self, value: int) -> None:
         ...
@@ -323,10 +247,6 @@
         Every second row of tiles is moved the given percent of the width of the bitmap.
         """
         ...
-<<<<<<< HEAD
-
-=======
->>>>>>> 3502a1ff
     @FillBitmapPositionOffsetY.setter
     def FillBitmapPositionOffsetY(self, value: int) -> None:
         ...
@@ -336,10 +256,6 @@
         The RectanglePoint specifies the position inside of the bitmap to use as the top left position for rendering.
         """
         ...
-<<<<<<< HEAD
-
-=======
->>>>>>> 3502a1ff
     @FillBitmapRectanglePoint.setter
     def FillBitmapRectanglePoint(self, value: 'RectanglePoint_f0ff0d93') -> None:
         ...
@@ -351,10 +267,6 @@
         Depending on the property FillBitmapLogicalSize, this is either relative or absolute.
         """
         ...
-<<<<<<< HEAD
-
-=======
->>>>>>> 3502a1ff
     @FillBitmapSizeX.setter
     def FillBitmapSizeX(self, value: int) -> None:
         ...
@@ -366,10 +278,6 @@
         Depending on the property FillBitmapLogicalSize, this is either relative or absolute.
         """
         ...
-<<<<<<< HEAD
-
-=======
->>>>>>> 3502a1ff
     @FillBitmapSizeY.setter
     def FillBitmapSizeY(self, value: int) -> None:
         ...
@@ -379,10 +287,6 @@
         This enumeration selects the style with which the area will be filled.
         """
         ...
-<<<<<<< HEAD
-
-=======
->>>>>>> 3502a1ff
     @FillStyle.setter
     def FillStyle(self, value: 'FillStyle_b1460b8c') -> None:
         ...
@@ -398,10 +302,6 @@
         CUBOID==0 CYLINDER==1 CONE==2 PYRAMID==3 CUBOID==else
         """
         ...
-<<<<<<< HEAD
-
-=======
->>>>>>> 3502a1ff
     @Geometry3D.setter
     def Geometry3D(self, value: int) -> None:
         ...
@@ -410,10 +310,6 @@
         """
         """
         ...
-<<<<<<< HEAD
-
-=======
->>>>>>> 3502a1ff
     @Gradient.setter
     def Gradient(self, value: 'Gradient_7a8a0982') -> None:
         ...
@@ -422,10 +318,6 @@
         """
         """
         ...
-<<<<<<< HEAD
-
-=======
->>>>>>> 3502a1ff
     @GradientName.setter
     def GradientName(self, value: str) -> None:
         ...
@@ -434,10 +326,6 @@
         """
         """
         ...
-<<<<<<< HEAD
-
-=======
->>>>>>> 3502a1ff
     @Hatch.setter
     def Hatch(self, value: 'Hatch_859b09dc') -> None:
         ...
@@ -446,10 +334,6 @@
         """
         """
         ...
-<<<<<<< HEAD
-
-=======
->>>>>>> 3502a1ff
     @HatchName.setter
     def HatchName(self, value: str) -> None:
         ...
@@ -458,10 +342,6 @@
         """
         """
         ...
-<<<<<<< HEAD
-
-=======
->>>>>>> 3502a1ff
     @Label.setter
     def Label(self, value: 'DataPointLabel_dd530cb0') -> None:
         ...
@@ -471,10 +351,6 @@
         specifies a relative position for the data label
         """
         ...
-<<<<<<< HEAD
-
-=======
->>>>>>> 3502a1ff
     @LabelPlacement.setter
     def LabelPlacement(self, value: int) -> None:
         ...
@@ -484,10 +360,6 @@
         specifies a string that is used to separate the parts of a data label (caption)
         """
         ...
-<<<<<<< HEAD
-
-=======
->>>>>>> 3502a1ff
     @LabelSeparator.setter
     def LabelSeparator(self, value: str) -> None:
         ...
@@ -497,10 +369,6 @@
         Is only used for line-chart types.
         """
         ...
-<<<<<<< HEAD
-
-=======
->>>>>>> 3502a1ff
     @LineDash.setter
     def LineDash(self, value: 'LineDash_a54e0afc') -> None:
         ...
@@ -510,10 +378,6 @@
         The name of a dash that can be found in the com.sun.star.container.XNameContainer \"com.sun.star.drawing.LineDashTable\", that can be created via the com.sun.star.uno.XMultiServiceFactory of the ChartDocument.
         """
         ...
-<<<<<<< HEAD
-
-=======
->>>>>>> 3502a1ff
     @LineDashName.setter
     def LineDashName(self, value: str) -> None:
         ...
@@ -522,10 +386,6 @@
         """
         """
         ...
-<<<<<<< HEAD
-
-=======
->>>>>>> 3502a1ff
     @LineStyle.setter
     def LineStyle(self, value: 'LineStyle_b1600b8d') -> None:
         ...
@@ -535,10 +395,6 @@
         Is only used for line-chart types.
         """
         ...
-<<<<<<< HEAD
-
-=======
->>>>>>> 3502a1ff
     @LineWidth.setter
     def LineWidth(self, value: int) -> None:
         ...
@@ -548,10 +404,6 @@
         specifies a number format for the display of the value in the data label
         """
         ...
-<<<<<<< HEAD
-
-=======
->>>>>>> 3502a1ff
     @NumberFormat.setter
     def NumberFormat(self, value: int) -> None:
         ...
@@ -563,10 +415,6 @@
         This is especially useful for the explosion of pie-chart segments.
         """
         ...
-<<<<<<< HEAD
-
-=======
->>>>>>> 3502a1ff
     @Offset.setter
     def Offset(self, value: float) -> None:
         ...
@@ -576,10 +424,6 @@
         A value between 0 and 100 indicating the percentage how round an edge should be.
         """
         ...
-<<<<<<< HEAD
-
-=======
->>>>>>> 3502a1ff
     @PercentDiagonal.setter
     def PercentDiagonal(self, value: int) -> None:
         ...
@@ -589,10 +433,6 @@
         specifies a number format for the display of the percentage value in the data label
         """
         ...
-<<<<<<< HEAD
-
-=======
->>>>>>> 3502a1ff
     @PercentageNumberFormat.setter
     def PercentageNumberFormat(self, value: int) -> None:
         ...
@@ -604,10 +444,6 @@
         This size is used to resize text in the view when the size of the page has changed since the font sizes were set (automatic text scaling).
         """
         ...
-<<<<<<< HEAD
-
-=======
->>>>>>> 3502a1ff
     @ReferencePageSize.setter
     def ReferencePageSize(self, value: 'Size_576707ef') -> None:
         ...
@@ -617,10 +453,6 @@
         In case ErrorBarX and ErrorBarY both are set, and error bars are shown, a box spanning all error-indicators is rendered.
         """
         ...
-<<<<<<< HEAD
-
-=======
->>>>>>> 3502a1ff
     @ShowErrorBox.setter
     def ShowErrorBox(self, value: bool) -> None:
         ...
@@ -629,10 +461,6 @@
         """
         """
         ...
-<<<<<<< HEAD
-
-=======
->>>>>>> 3502a1ff
     @Symbol.setter
     def Symbol(self, value: 'Symbol_83c109c2') -> None:
         ...
@@ -646,10 +474,6 @@
             LibreOffice 5.1
         """
         ...
-<<<<<<< HEAD
-
-=======
->>>>>>> 3502a1ff
     @TextWordWrap.setter
     def TextWordWrap(self, value: bool) -> None:
         ...
@@ -661,10 +485,6 @@
         For charts with filled areas, like bar-charts, this should map to the FillTransparence of the objects. For line-charts this should map to the LineTransparence property.
         """
         ...
-<<<<<<< HEAD
-
-=======
->>>>>>> 3502a1ff
     @Transparency.setter
     def Transparency(self, value: int) -> None:
         ...
@@ -674,10 +494,6 @@
         This describes the transparency of the fill area as a gradient.
         """
         ...
-<<<<<<< HEAD
-
-=======
->>>>>>> 3502a1ff
     @TransparencyGradient.setter
     def TransparencyGradient(self, value: 'Gradient_7a8a0982') -> None:
         ...
@@ -686,10 +502,6 @@
         """
         """
         ...
-<<<<<<< HEAD
-
-=======
->>>>>>> 3502a1ff
     @TransparencyGradientName.setter
     def TransparencyGradientName(self, value: str) -> None:
         ...
