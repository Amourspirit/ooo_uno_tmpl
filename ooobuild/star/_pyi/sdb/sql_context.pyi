# coding: utf-8
#
# Copyright 2023 :Barry-Thomas-Paul: Moss
#
# Licensed under the Apache License, Version 2.0 (the "License")
# you may not use this file except in compliance with the License.
# You may obtain a copy of the License at
#
#     http: // www.apache.org/licenses/LICENSE-2.0
#
# Unless required by applicable law or agreed to in writing, software
# distributed under the License is distributed on an "AS IS" BASIS,
# WITHOUT WARRANTIES OR CONDITIONS OF ANY KIND, either express or implied.
# See the License for the specific language governing permissions and
# limitations under the License.
#
# Exception Class
# this is a auto generated file generated by Cheetah
# Namespace: com.sun.star.sdb
# Libre Office Version: 7.4
from typing_extensions import Literal
import typing
from ..sdbc.sql_warning import SQLWarning as SQLWarning_96f10a6a
from ..uno.x_interface import XInterface as XInterface_8f010a43

class SQLContext(SQLWarning_96f10a6a):
    """
    Exception Class

    provides special information about the context where a com.sun.star.sdbc.SQLException occurred.
    
    As usual for SQLExceptions, several SQLContext-objects may be chained, then the most recent context is appended to the list's tail.

    See Also:
        `API SQLContext <https://api.libreoffice.org/docs/idl/ref/exceptioncom_1_1sun_1_1star_1_1sdb_1_1SQLContext.html>`_
    """

    typeName: Literal['com.sun.star.sdb.SQLContext']

    def __init__(self, Message: typing.Optional[str] = ..., Context: typing.Optional[XInterface_8f010a43] = ..., SQLState: typing.Optional[str] = ..., ErrorCode: typing.Optional[int] = ..., NextException: typing.Optional[object] = ..., Details: typing.Optional[str] = ...) -> None:
        """
        Constructor

        Arguments:
            Message (str, optional): Message value.
            Context (XInterface, optional): Context value.
            SQLState (str, optional): SQLState value.
            ErrorCode (int, optional): ErrorCode value.
            NextException (object, optional): NextException value.
            Details (str, optional): Details value.
        """
        ...
    @property
    def Details(self) -> str:
        """
        provides special info about the details where a com.sun.star.sdbc.SQLException occurred.
        
        As usual for SQLExceptions, several SQLContext-objects may be chained, then the most recent context is appended to the list's tail
        """
        ...
<<<<<<< HEAD

=======
>>>>>>> 3502a1ff
    @Details.setter
    def Details(self, value: str) -> None:
        ...

__all__ = ['SQLContext']
<|MERGE_RESOLUTION|>--- conflicted
+++ resolved
@@ -58,10 +58,6 @@
         As usual for SQLExceptions, several SQLContext-objects may be chained, then the most recent context is appended to the list's tail
         """
         ...
-<<<<<<< HEAD
-
-=======
->>>>>>> 3502a1ff
     @Details.setter
     def Details(self, value: str) -> None:
         ...
