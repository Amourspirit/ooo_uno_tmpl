# coding: utf-8
#
# Copyright 2023 :Barry-Thomas-Paul: Moss
#
# Licensed under the Apache License, Version 2.0 (the "License")
# you may not use this file except in compliance with the License.
# You may obtain a copy of the License at
#
#     http: // www.apache.org/licenses/LICENSE-2.0
#
# Unless required by applicable law or agreed to in writing, software
# distributed under the License is distributed on an "AS IS" BASIS,
# WITHOUT WARRANTIES OR CONDITIONS OF ANY KIND, either express or implied.
# See the License for the specific language governing permissions and
# limitations under the License.
#
# Service Class
# this is a auto generated file generated by Cheetah
# Libre Office Version: 7.4
# Namespace: com.sun.star.image
import typing
from .image_map_object import ImageMapObject as ImageMapObject_d1e20c63
if typing.TYPE_CHECKING:
    from ..awt.point import Point as Point_5fb2085e

class ImageMapCircleObject(ImageMapObject_d1e20c63):
    """
    Service Class

    this service describes a circular-shaped region inside a HTML image map.

    See Also:
        `API ImageMapCircleObject <https://api.libreoffice.org/docs/idl/ref/servicecom_1_1sun_1_1star_1_1image_1_1ImageMapCircleObject.html>`_
    """
    @property
    def Center(self) -> 'Point_5fb2085e':
        """
        This is the center point of the circle in pixels.
        """
        ...
<<<<<<< HEAD

=======
>>>>>>> 3502a1ff
    @Center.setter
    def Center(self, value: 'Point_5fb2085e') -> None:
        ...
    @property
    def Radius(self) -> int:
        """
        This is the radius of the circle in pixels.
        """
        ...
<<<<<<< HEAD

=======
>>>>>>> 3502a1ff
    @Radius.setter
    def Radius(self, value: int) -> None:
        ...
<|MERGE_RESOLUTION|>--- conflicted
+++ resolved
@@ -38,10 +38,6 @@
         This is the center point of the circle in pixels.
         """
         ...
-<<<<<<< HEAD
-
-=======
->>>>>>> 3502a1ff
     @Center.setter
     def Center(self, value: 'Point_5fb2085e') -> None:
         ...
@@ -51,10 +47,6 @@
         This is the radius of the circle in pixels.
         """
         ...
-<<<<<<< HEAD
-
-=======
->>>>>>> 3502a1ff
     @Radius.setter
     def Radius(self, value: int) -> None:
         ...
