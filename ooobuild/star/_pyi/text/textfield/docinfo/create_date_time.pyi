# coding: utf-8
#
# Copyright 2023 :Barry-Thomas-Paul: Moss
#
# Licensed under the Apache License, Version 2.0 (the "License")
# you may not use this file except in compliance with the License.
# You may obtain a copy of the License at
#
#     http: // www.apache.org/licenses/LICENSE-2.0
#
# Unless required by applicable law or agreed to in writing, software
# distributed under the License is distributed on an "AS IS" BASIS,
# WITHOUT WARRANTIES OR CONDITIONS OF ANY KIND, either express or implied.
# See the License for the specific language governing permissions and
# limitations under the License.
#
# Service Class
# this is a auto generated file generated by Cheetah
# Libre Office Version: 7.4
# Namespace: com.sun.star.text.textfield.docinfo
from ...text_field import TextField as TextField_90260a56

class CreateDateTime(TextField_90260a56):
    """
    Service Class

    specifies service of a text field that provides information about the date and time of the document creation.
    
    **since**
    
        OOo 1.1.2

    See Also:
        `API CreateDateTime <https://api.libreoffice.org/docs/idl/ref/servicecom_1_1sun_1_1star_1_1text_1_1textfield_1_1docinfo_1_1CreateDateTime.html>`_
    """
    @property
    def CurrentPresentation(self) -> str:
        """
        contains the current content of the text field.
        
        This property is especially useful for import/export purposes.
        """
        ...
<<<<<<< HEAD

=======
>>>>>>> 3502a1ff
    @CurrentPresentation.setter
    def CurrentPresentation(self, value: str) -> None:
        ...
    @property
    def DateTimeValue(self) -> float:
        """
        contains the date and time as double value.
        """
        ...
<<<<<<< HEAD

=======
>>>>>>> 3502a1ff
    @DateTimeValue.setter
    def DateTimeValue(self, value: float) -> None:
        ...
    @property
    def IsDate(self) -> bool:
        """
        If this flag is set to TRUE this field represents, a date with an optional time.
        
        If it is set to FALSE only the time is used here.
        """
        ...
<<<<<<< HEAD

=======
>>>>>>> 3502a1ff
    @IsDate.setter
    def IsDate(self, value: bool) -> None:
        ...
    @property
    def IsFixed(self) -> bool:
        """
        If this flag is set to false the author will be overridden by the current author each time the document is saved.
        
        If this flag is set to FALSE the date or time is always displayed as the current date or time.
        
        **since**
        
            OOo 1.1.2
        """
        ...
<<<<<<< HEAD

=======
>>>>>>> 3502a1ff
    @IsFixed.setter
    def IsFixed(self, value: bool) -> None:
        ...
    @property
    def IsFixedLanguage(self) -> bool:
        """
        determines whether changes in language attributes at the position the text field is located also change the number format as appropriate for this language.
        """
        ...
<<<<<<< HEAD

=======
>>>>>>> 3502a1ff
    @IsFixedLanguage.setter
    def IsFixedLanguage(self, value: bool) -> None:
        ...
    @property
    def NumberFormat(self) -> int:
        """
        this is the number format for this field.
        """
        ...
<<<<<<< HEAD

=======
>>>>>>> 3502a1ff
    @NumberFormat.setter
    def NumberFormat(self, value: int) -> None:
        ...
<|MERGE_RESOLUTION|>--- conflicted
+++ resolved
@@ -41,10 +41,6 @@
         This property is especially useful for import/export purposes.
         """
         ...
-<<<<<<< HEAD
-
-=======
->>>>>>> 3502a1ff
     @CurrentPresentation.setter
     def CurrentPresentation(self, value: str) -> None:
         ...
@@ -54,10 +50,6 @@
         contains the date and time as double value.
         """
         ...
-<<<<<<< HEAD
-
-=======
->>>>>>> 3502a1ff
     @DateTimeValue.setter
     def DateTimeValue(self, value: float) -> None:
         ...
@@ -69,10 +61,6 @@
         If it is set to FALSE only the time is used here.
         """
         ...
-<<<<<<< HEAD
-
-=======
->>>>>>> 3502a1ff
     @IsDate.setter
     def IsDate(self, value: bool) -> None:
         ...
@@ -88,10 +76,6 @@
             OOo 1.1.2
         """
         ...
-<<<<<<< HEAD
-
-=======
->>>>>>> 3502a1ff
     @IsFixed.setter
     def IsFixed(self, value: bool) -> None:
         ...
@@ -101,10 +85,6 @@
         determines whether changes in language attributes at the position the text field is located also change the number format as appropriate for this language.
         """
         ...
-<<<<<<< HEAD
-
-=======
->>>>>>> 3502a1ff
     @IsFixedLanguage.setter
     def IsFixedLanguage(self, value: bool) -> None:
         ...
@@ -114,10 +94,6 @@
         this is the number format for this field.
         """
         ...
-<<<<<<< HEAD
-
-=======
->>>>>>> 3502a1ff
     @NumberFormat.setter
     def NumberFormat(self, value: int) -> None:
         ...
