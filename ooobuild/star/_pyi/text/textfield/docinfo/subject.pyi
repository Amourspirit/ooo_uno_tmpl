# coding: utf-8
#
# Copyright 2023 :Barry-Thomas-Paul: Moss
#
# Licensed under the Apache License, Version 2.0 (the "License")
# you may not use this file except in compliance with the License.
# You may obtain a copy of the License at
#
#     http: // www.apache.org/licenses/LICENSE-2.0
#
# Unless required by applicable law or agreed to in writing, software
# distributed under the License is distributed on an "AS IS" BASIS,
# WITHOUT WARRANTIES OR CONDITIONS OF ANY KIND, either express or implied.
# See the License for the specific language governing permissions and
# limitations under the License.
#
# Service Class
# this is a auto generated file generated by Cheetah
# Libre Office Version: 7.4
# Namespace: com.sun.star.text.textfield.docinfo
from ...text_field import TextField as TextField_90260a56

class Subject(TextField_90260a56):
    """
    Service Class

    specifies service of a text field that provides the subject that is contained in the document information.

    See Also:
        `API Subject <https://api.libreoffice.org/docs/idl/ref/servicecom_1_1sun_1_1star_1_1text_1_1textfield_1_1docinfo_1_1Subject.html>`_
    """
    @property
    def Content(self) -> str:
        """
        contains content information.
        """
        ...
<<<<<<< HEAD

=======
>>>>>>> 3502a1ff
    @Content.setter
    def Content(self, value: str) -> None:
        ...
    @property
    def CurrentPresentation(self) -> str:
        """
        contains the current content of the text field.
        
        This property is especially useful for import/export purposes.
        """
        ...
<<<<<<< HEAD

=======
>>>>>>> 3502a1ff
    @CurrentPresentation.setter
    def CurrentPresentation(self, value: str) -> None:
        ...
    @property
    def IsFixed(self) -> bool:
        """
        If this flag is set to FALSE the content updated every time the document information is changed.
        """
        ...
<<<<<<< HEAD

=======
>>>>>>> 3502a1ff
    @IsFixed.setter
    def IsFixed(self, value: bool) -> None:
        ...
<|MERGE_RESOLUTION|>--- conflicted
+++ resolved
@@ -35,10 +35,6 @@
         contains content information.
         """
         ...
-<<<<<<< HEAD
-
-=======
->>>>>>> 3502a1ff
     @Content.setter
     def Content(self, value: str) -> None:
         ...
@@ -50,10 +46,6 @@
         This property is especially useful for import/export purposes.
         """
         ...
-<<<<<<< HEAD
-
-=======
->>>>>>> 3502a1ff
     @CurrentPresentation.setter
     def CurrentPresentation(self, value: str) -> None:
         ...
@@ -63,10 +55,6 @@
         If this flag is set to FALSE the content updated every time the document information is changed.
         """
         ...
-<<<<<<< HEAD
-
-=======
->>>>>>> 3502a1ff
     @IsFixed.setter
     def IsFixed(self, value: bool) -> None:
         ...
