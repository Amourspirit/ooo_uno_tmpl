--- conflicted
+++ resolved
@@ -37,10 +37,6 @@
         This property is especially useful for import/export purposes.
         """
         ...
-<<<<<<< HEAD
-
-=======
->>>>>>> 3502a1ff
     @CurrentPresentation.setter
     def CurrentPresentation(self, value: str) -> None:
         ...
@@ -50,10 +46,6 @@
         determines the format the file name is displayed as specified in com.sun.star.text.FilenameDisplayFormat.
         """
         ...
-<<<<<<< HEAD
-
-=======
->>>>>>> 3502a1ff
     @FileFormat.setter
     def FileFormat(self, value: int) -> None:
         ...
@@ -63,10 +55,6 @@
         If this flag is set to FALSE the content is regularly updated.
         """
         ...
-<<<<<<< HEAD
-
-=======
->>>>>>> 3502a1ff
     @IsFixed.setter
     def IsFixed(self, value: bool) -> None:
         ...
