--- conflicted
+++ resolved
@@ -35,10 +35,6 @@
         specifies the type of the numbering as com.sun.star.style.NumberingType
         """
         ...
-<<<<<<< HEAD
-
-=======
->>>>>>> 3502a1ff
     @NumberingType.setter
     def NumberingType(self, value: int) -> None:
         ...
