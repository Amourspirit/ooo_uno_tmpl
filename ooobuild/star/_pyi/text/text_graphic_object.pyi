--- conflicted
+++ resolved
@@ -43,10 +43,6 @@
         contains the original size of the bitmap in the graphic object.
         """
         ...
-<<<<<<< HEAD
-
-=======
->>>>>>> 3502a1ff
     @ActualSize.setter
     def ActualSize(self, value: 'Size_576707ef') -> None:
         ...
@@ -58,10 +54,6 @@
         It contains percentage values between -100 and +100.
         """
         ...
-<<<<<<< HEAD
-
-=======
->>>>>>> 3502a1ff
     @AdjustBlue.setter
     def AdjustBlue(self, value: int) -> None:
         ...
@@ -73,10 +65,6 @@
         It contains percentage values between -100 and +100.
         """
         ...
-<<<<<<< HEAD
-
-=======
->>>>>>> 3502a1ff
     @AdjustContrast.setter
     def AdjustContrast(self, value: int) -> None:
         ...
@@ -88,10 +76,6 @@
         It contains percentage values between -100 and +100.
         """
         ...
-<<<<<<< HEAD
-
-=======
->>>>>>> 3502a1ff
     @AdjustGreen.setter
     def AdjustGreen(self, value: int) -> None:
         ...
@@ -103,10 +87,6 @@
         It contains percentage values between -100 and +100.
         """
         ...
-<<<<<<< HEAD
-
-=======
->>>>>>> 3502a1ff
     @AdjustLuminance.setter
     def AdjustLuminance(self, value: int) -> None:
         ...
@@ -118,10 +98,6 @@
         It contains percentage values between -100 and +100.
         """
         ...
-<<<<<<< HEAD
-
-=======
->>>>>>> 3502a1ff
     @AdjustRed.setter
     def AdjustRed(self, value: int) -> None:
         ...
@@ -131,10 +107,6 @@
         determines if the content is protected against changes from the user interface.
         """
         ...
-<<<<<<< HEAD
-
-=======
->>>>>>> 3502a1ff
     @ContentProtected.setter
     def ContentProtected(self, value: bool) -> None:
         ...
@@ -144,10 +116,6 @@
         the text flows only around the contour of the object.
         """
         ...
-<<<<<<< HEAD
-
-=======
->>>>>>> 3502a1ff
     @ContourOutside.setter
     def ContourOutside(self, value: bool) -> None:
         ...
@@ -157,10 +125,6 @@
         contains the contour of the object as PolyPolygon.
         """
         ...
-<<<<<<< HEAD
-
-=======
->>>>>>> 3502a1ff
     @ContourPolyPolygon.setter
     def ContourPolyPolygon(self, value: 'PointSequenceSequence_5c591070') -> None:
         ...
@@ -170,10 +134,6 @@
         determines the gamma value of the graphic.
         """
         ...
-<<<<<<< HEAD
-
-=======
->>>>>>> 3502a1ff
     @Gamma.setter
     def Gamma(self, value: float) -> None:
         ...
@@ -183,10 +143,6 @@
         contains the background graphic of the object.
         """
         ...
-<<<<<<< HEAD
-
-=======
->>>>>>> 3502a1ff
     @Graphic.setter
     def Graphic(self, value: 'XGraphic_a4da0afc') -> None:
         ...
@@ -196,10 +152,6 @@
         contains the ColorMode as com.sun.star.drawing.ColorMode.
         """
         ...
-<<<<<<< HEAD
-
-=======
->>>>>>> 3502a1ff
     @GraphicColorMode.setter
     def GraphicColorMode(self, value: 'ColorMode_b13e0b78') -> None:
         ...
@@ -209,10 +161,6 @@
         contains the cropping of the object.
         """
         ...
-<<<<<<< HEAD
-
-=======
->>>>>>> 3502a1ff
     @GraphicCrop.setter
     def GraphicCrop(self, value: 'GraphicCrop_a58e0b1f') -> None:
         ...
@@ -222,10 +170,6 @@
         contains the name of the filter of the background graphic of the object.
         """
         ...
-<<<<<<< HEAD
-
-=======
->>>>>>> 3502a1ff
     @GraphicFilter.setter
     def GraphicFilter(self, value: str) -> None:
         ...
@@ -237,10 +181,6 @@
         It contains percentage values between -100 and +100.
         """
         ...
-<<<<<<< HEAD
-
-=======
->>>>>>> 3502a1ff
     @GraphicIsInverted.setter
     def GraphicIsInverted(self, value: bool) -> None:
         ...
@@ -252,10 +192,6 @@
         Note the new behaviour since it was deprecated: This property can only be set and only external URLs are supported (no more vnd.sun.star.GraphicObject scheme). When a URL is set, then it will load the image and set the Graphic property.
         """
         ...
-<<<<<<< HEAD
-
-=======
->>>>>>> 3502a1ff
     @GraphicURL.setter
     def GraphicURL(self, value: str) -> None:
         ...
@@ -265,10 +201,6 @@
         determines if the object is horizontally mirrored on even pages.
         """
         ...
-<<<<<<< HEAD
-
-=======
->>>>>>> 3502a1ff
     @HoriMirroredOnEvenPages.setter
     def HoriMirroredOnEvenPages(self, value: bool) -> None:
         ...
@@ -278,10 +210,6 @@
         determines if the object is horizontally mirrored on odd pages.
         """
         ...
-<<<<<<< HEAD
-
-=======
->>>>>>> 3502a1ff
     @HoriMirroredOnOddPages.setter
     def HoriMirroredOnOddPages(self, value: bool) -> None:
         ...
@@ -291,10 +219,6 @@
         returns the client-side image map if one is assigned to the object.
         """
         ...
-<<<<<<< HEAD
-
-=======
->>>>>>> 3502a1ff
     @ImageMap.setter
     def ImageMap(self, value: 'XIndexContainer_1c040ebe') -> None:
         ...
@@ -304,10 +228,6 @@
         determines if the text wraps around the contour of the object.
         """
         ...
-<<<<<<< HEAD
-
-=======
->>>>>>> 3502a1ff
     @SurroundContour.setter
     def SurroundContour(self, value: bool) -> None:
         ...
@@ -317,10 +237,6 @@
         contains percentage values between -100 and +100.
         """
         ...
-<<<<<<< HEAD
-
-=======
->>>>>>> 3502a1ff
     @Transparency.setter
     def Transparency(self, value: int) -> None:
         ...
@@ -330,10 +246,6 @@
         determines if the object is mirrored vertically.
         """
         ...
-<<<<<<< HEAD
-
-=======
->>>>>>> 3502a1ff
     @VertMirrored.setter
     def VertMirrored(self, value: bool) -> None:
         ...
