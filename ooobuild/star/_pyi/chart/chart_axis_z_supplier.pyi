--- conflicted
+++ resolved
@@ -35,10 +35,6 @@
         Determines if the z-axis is shown or hidden.
         """
         ...
-<<<<<<< HEAD
-
-=======
->>>>>>> 3502a1ff
     @HasZAxis.setter
     def HasZAxis(self, value: bool) -> None:
         ...
@@ -48,10 +44,6 @@
         Determines if the description of the z-axis is shown or hidden.
         """
         ...
-<<<<<<< HEAD
-
-=======
->>>>>>> 3502a1ff
     @HasZAxisDescription.setter
     def HasZAxisDescription(self, value: bool) -> None:
         ...
@@ -61,10 +53,6 @@
         Determines if the major grid of the z-axis is shown or hidden.
         """
         ...
-<<<<<<< HEAD
-
-=======
->>>>>>> 3502a1ff
     @HasZAxisGrid.setter
     def HasZAxisGrid(self, value: bool) -> None:
         ...
@@ -74,10 +62,6 @@
         Determines if the minor grid of the z-axis is shown or hidden.
         """
         ...
-<<<<<<< HEAD
-
-=======
->>>>>>> 3502a1ff
     @HasZAxisHelpGrid.setter
     def HasZAxisHelpGrid(self, value: bool) -> None:
         ...
@@ -87,10 +71,6 @@
         Determines if the title of the z-axis is shown or hidden.
         """
         ...
-<<<<<<< HEAD
-
-=======
->>>>>>> 3502a1ff
     @HasZAxisTitle.setter
     def HasZAxisTitle(self, value: bool) -> None:
         ...
