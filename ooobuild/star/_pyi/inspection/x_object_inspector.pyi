--- conflicted
+++ resolved
@@ -65,10 +65,6 @@
         If a new model is set at the inspector, the complete UI will be rebuilt to reflect the change, using the new property handlers provided by the new model.
         """
         ...
-<<<<<<< HEAD
-
-=======
->>>>>>> 3502a1ff
     @InspectorModel.setter
     def InspectorModel(self, value: 'XObjectInspectorModel_9077119b') -> None:
         ...
@@ -84,10 +80,6 @@
             OOo 2.2
         """
         ...
-<<<<<<< HEAD
-
-=======
->>>>>>> 3502a1ff
     @InspectorUI.setter
     def InspectorUI(self, value: 'XObjectInspectorUI_5ccd1048') -> None:
         ...
