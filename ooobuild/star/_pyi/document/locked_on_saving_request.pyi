--- conflicted
+++ resolved
@@ -56,10 +56,6 @@
         The URL of the locked document.
         """
         ...
-<<<<<<< HEAD
-
-=======
->>>>>>> 3502a1ff
     @DocumentURL.setter
     def DocumentURL(self, value: str) -> None:
         ...
@@ -69,10 +65,6 @@
         The user information of the locked document.
         """
         ...
-<<<<<<< HEAD
-
-=======
->>>>>>> 3502a1ff
     @UserInfo.setter
     def UserInfo(self, value: str) -> None:
         ...
