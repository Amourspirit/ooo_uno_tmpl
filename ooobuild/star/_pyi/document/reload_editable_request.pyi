--- conflicted
+++ resolved
@@ -55,10 +55,6 @@
         The URL of the document that is open but was made editable.
         """
         ...
-<<<<<<< HEAD
-
-=======
->>>>>>> 3502a1ff
     @DocumentURL.setter
     def DocumentURL(self, value: str) -> None:
         ...
